--- conflicted
+++ resolved
@@ -92,11 +92,7 @@
         maxY = convert(maxY, midY, scaleH);
         var t = -thickness;
         function outputLine(coords) {
-<<<<<<< HEAD
             ret += "2 24";
-=======
-	    ret += "2 24";
->>>>>>> 96be28cf
             coords.forEach(coord => ret += " " + coord);
             ret += '\n';
         }
@@ -104,21 +100,12 @@
             ret += "4 " + c;
             coords.forEach(coord => ret += " " + coord);
             ret += '\n';
-<<<<<<< HEAD
             if(andLines) {
                 outputLine([coords[0], coords[1], coords[2], coords[3], coords[4], coords[5]]);
                 outputLine([coords[3], coords[4], coords[5], coords[6], coords[7], coords[8]]);
                 outputLine([coords[6], coords[7], coords[8], coords[9], coords[10], coords[11]]);
                 outputLine([coords[9], coords[10], coords[11], coords[0], coords[1], coords[2]]);
             }
-=======
-	    if(andLines) {
-		outputLine([coords[0], coords[1], coords[2], coords[3], coords[4], coords[5]]);
-		outputLine([coords[3], coords[4], coords[5], coords[6], coords[7], coords[8]]);
-		outputLine([coords[6], coords[7], coords[8], coords[9], coords[10], coords[11]]);
-		outputLine([coords[9], coords[10], coords[11], coords[0], coords[1], coords[2]]);
-	    }
->>>>>>> 96be28cf
         }
         // Below:
         outputQuad([maxX, 0, maxY, minX, 0, maxY, minX, 0, minY, maxX, 0, minY], true);
@@ -127,20 +114,12 @@
         outputQuad([maxX, 0, maxY, maxX, t, maxY, minX, t, maxY, minX, 0, maxY], false);
         outputQuad([minX, 0, maxY, minX, t, maxY, minX, t, minY, minX, 0, minY], false);
         outputQuad([maxX, 0, minY, maxX, t, minY, maxX, t, maxY, maxX, 0, maxY], false);
-<<<<<<< HEAD
         // Lines above:
-=======
-	// Lines above:
->>>>>>> 96be28cf
         outputLine([maxX, 0, maxY, minX, 0, maxY]);
         outputLine([minX, 0, maxY, minX, 0, minY]);
         outputLine([minX, 0, minY, maxX, 0, minY]);
         outputLine([maxX, 0, minY, maxX, 0, maxY]);
-<<<<<<< HEAD
         // Lines on sides
-=======
-	// Lines on sides
->>>>>>> 96be28cf
         outputLine([maxX, 0, maxY, maxX, t, maxY]);
         outputLine([minX, 0, maxY, minX, t, maxY]);
         outputLine([minX, 0, minY, minX, t, minY]);
